import os
import io
import mimetypes
import time
import logging
import openai
from flask import Flask, request, jsonify, send_file, abort
from azure.identity import DefaultAzureCredential
from azure.search.documents import SearchClient
from approaches.retrievethenread import RetrieveThenReadApproach
from approaches.readretrieveread import ReadRetrieveReadApproach
from approaches.readdecomposeask import ReadDecomposeAsk
from approaches.chatreadretrieveread import ChatReadRetrieveReadApproach
from azure.storage.blob import BlobServiceClient

# Replace these with your own values, either in environment variables or directly here
AZURE_STORAGE_ACCOUNT = os.environ.get("AZURE_STORAGE_ACCOUNT") or "mystorageaccount"
AZURE_STORAGE_CONTAINER = os.environ.get("AZURE_STORAGE_CONTAINER") or "content"
AZURE_SEARCH_SERVICE = os.environ.get("AZURE_SEARCH_SERVICE") or "gptkb"
AZURE_SEARCH_INDEX = os.environ.get("AZURE_SEARCH_INDEX") or "gptkbindex"
AZURE_OPENAI_SERVICE = os.environ.get("AZURE_OPENAI_SERVICE") or "myopenai"
AZURE_OPENAI_GPT_DEPLOYMENT = os.environ.get("AZURE_OPENAI_GPT_DEPLOYMENT") or "davinci"
AZURE_OPENAI_CHATGPT_DEPLOYMENT = os.environ.get("AZURE_OPENAI_CHATGPT_DEPLOYMENT") or "chat"
<<<<<<< HEAD
AZURE_OPENAI_EMB_DEPLOYMENT = os.environ.get("AZURE_OPENAI_EMB_DEPLOYMENT") or "embedding"
=======
AZURE_OPENAI_CHATGPT_MODEL = os.environ.get("AZURE_OPENAI_CHATGPT_MODEL") or "gpt-35-turbo"
>>>>>>> e3dc0871

KB_FIELDS_CONTENT = os.environ.get("KB_FIELDS_CONTENT") or "content"
KB_FIELDS_CATEGORY = os.environ.get("KB_FIELDS_CATEGORY") or "category"
KB_FIELDS_SOURCEPAGE = os.environ.get("KB_FIELDS_SOURCEPAGE") or "sourcepage"

# Use the current user identity to authenticate with Azure OpenAI, Cognitive Search and Blob Storage (no secrets needed, 
# just use 'az login' locally, and managed identity when deployed on Azure). If you need to use keys, use separate AzureKeyCredential instances with the 
# keys for each service
# If you encounter a blocking error during a DefaultAzureCredntial resolution, you can exclude the problematic credential by using a parameter (ex. exclude_shared_token_cache_credential=True)
azure_credential = DefaultAzureCredential()

# Used by the OpenAI SDK
openai.api_type = "azure"
openai.api_base = f"https://{AZURE_OPENAI_SERVICE}.openai.azure.com"
openai.api_version = "2023-05-15"

# Comment these two lines out if using keys, set your API key in the OPENAI_API_KEY environment variable instead
openai.api_type = "azure_ad"
openai_token = azure_credential.get_token("https://cognitiveservices.azure.com/.default")
openai.api_key = openai_token.token

# Set up clients for Cognitive Search and Storage
search_client = SearchClient(
    endpoint=f"https://{AZURE_SEARCH_SERVICE}.search.windows.net",
    index_name=AZURE_SEARCH_INDEX,
    credential=azure_credential)
blob_client = BlobServiceClient(
    account_url=f"https://{AZURE_STORAGE_ACCOUNT}.blob.core.windows.net", 
    credential=azure_credential)
blob_container = blob_client.get_container_client(AZURE_STORAGE_CONTAINER)

# Various approaches to integrate GPT and external knowledge, most applications will use a single one of these patterns
# or some derivative, here we include several for exploration purposes
ask_approaches = {
    "rtr": RetrieveThenReadApproach(search_client, AZURE_OPENAI_GPT_DEPLOYMENT, AZURE_OPENAI_EMB_DEPLOYMENT, KB_FIELDS_SOURCEPAGE, KB_FIELDS_CONTENT),
    "rrr": ReadRetrieveReadApproach(search_client, AZURE_OPENAI_GPT_DEPLOYMENT, AZURE_OPENAI_EMB_DEPLOYMENT, KB_FIELDS_SOURCEPAGE, KB_FIELDS_CONTENT),
    "rda": ReadDecomposeAsk(search_client, AZURE_OPENAI_GPT_DEPLOYMENT, AZURE_OPENAI_EMB_DEPLOYMENT, KB_FIELDS_SOURCEPAGE, KB_FIELDS_CONTENT)
}

chat_approaches = {
<<<<<<< HEAD
    "rrr": ChatReadRetrieveReadApproach(search_client, 
                                        AZURE_OPENAI_CHATGPT_DEPLOYMENT, 
                                        AZURE_OPENAI_GPT_DEPLOYMENT, 
                                        AZURE_OPENAI_EMB_DEPLOYMENT,
                                        KB_FIELDS_SOURCEPAGE, 
                                        KB_FIELDS_CONTENT)
=======
    "rrr": ChatReadRetrieveReadApproach(search_client, AZURE_OPENAI_CHATGPT_DEPLOYMENT, AZURE_OPENAI_CHATGPT_MODEL, AZURE_OPENAI_GPT_DEPLOYMENT, KB_FIELDS_SOURCEPAGE, KB_FIELDS_CONTENT)
>>>>>>> e3dc0871
}

app = Flask(__name__)

@app.route("/", defaults={"path": "index.html"})
@app.route("/<path:path>")
def static_file(path):
    return app.send_static_file(path)

# Serve content files from blob storage from within the app to keep the example self-contained. 
# *** NOTE *** this assumes that the content files are public, or at least that all users of the app
# can access all the files. This is also slow and memory hungry.
@app.route("/content/<path>")
def content_file(path):
    blob = blob_container.get_blob_client(path).download_blob()
    if not blob.properties or not blob.properties.has_key("content_settings"):
        abort(404)
    mime_type = blob.properties["content_settings"]["content_type"]
    if mime_type == "application/octet-stream":
        mime_type = mimetypes.guess_type(path)[0] or "application/octet-stream"
    blob_file = io.BytesIO()
    blob.readinto(blob_file)
    blob_file.seek(0)
    return send_file(blob_file, mimetype=mime_type, as_attachment=False, download_name=path)
    
@app.route("/ask", methods=["POST"])
def ask():
    ensure_openai_token()
    if not request.json:
        return jsonify({"error": "request must be json"}), 400
    approach = request.json["approach"]
    try:
        impl = ask_approaches.get(approach)
        if not impl:
            return jsonify({"error": "unknown approach"}), 400
        r = impl.run(request.json["question"], request.json.get("overrides") or {})
        return jsonify(r)
    except Exception as e:
        logging.exception("Exception in /ask")
        return jsonify({"error": str(e)}), 500
    
@app.route("/chat", methods=["POST"])
def chat():
    ensure_openai_token()
    if not request.json:
        return jsonify({"error": "request must be json"}), 400
    approach = request.json["approach"]
    try:
        impl = chat_approaches.get(approach)
        if not impl:
            return jsonify({"error": "unknown approach"}), 400
        r = impl.run(request.json["history"], request.json.get("overrides") or {})
        return jsonify(r)
    except Exception as e:
        logging.exception("Exception in /chat")
        return jsonify({"error": str(e)}), 500

def ensure_openai_token():
    global openai_token
    if openai_token.expires_on < int(time.time()) - 60:
        openai_token = azure_credential.get_token("https://cognitiveservices.azure.com/.default")
        openai.api_key = openai_token.token
    
if __name__ == "__main__":
    app.run()<|MERGE_RESOLUTION|>--- conflicted
+++ resolved
@@ -21,11 +21,8 @@
 AZURE_OPENAI_SERVICE = os.environ.get("AZURE_OPENAI_SERVICE") or "myopenai"
 AZURE_OPENAI_GPT_DEPLOYMENT = os.environ.get("AZURE_OPENAI_GPT_DEPLOYMENT") or "davinci"
 AZURE_OPENAI_CHATGPT_DEPLOYMENT = os.environ.get("AZURE_OPENAI_CHATGPT_DEPLOYMENT") or "chat"
-<<<<<<< HEAD
+AZURE_OPENAI_CHATGPT_MODEL = os.environ.get("AZURE_OPENAI_CHATGPT_MODEL") or "gpt-35-turbo"
 AZURE_OPENAI_EMB_DEPLOYMENT = os.environ.get("AZURE_OPENAI_EMB_DEPLOYMENT") or "embedding"
-=======
-AZURE_OPENAI_CHATGPT_MODEL = os.environ.get("AZURE_OPENAI_CHATGPT_MODEL") or "gpt-35-turbo"
->>>>>>> e3dc0871
 
 KB_FIELDS_CONTENT = os.environ.get("KB_FIELDS_CONTENT") or "content"
 KB_FIELDS_CATEGORY = os.environ.get("KB_FIELDS_CATEGORY") or "category"
@@ -66,16 +63,13 @@
 }
 
 chat_approaches = {
-<<<<<<< HEAD
     "rrr": ChatReadRetrieveReadApproach(search_client, 
-                                        AZURE_OPENAI_CHATGPT_DEPLOYMENT, 
+                                        AZURE_OPENAI_CHATGPT_DEPLOYMENT,
+                                        AZURE_OPENAI_CHATGPT_MODEL, 
                                         AZURE_OPENAI_GPT_DEPLOYMENT, 
                                         AZURE_OPENAI_EMB_DEPLOYMENT,
                                         KB_FIELDS_SOURCEPAGE, 
                                         KB_FIELDS_CONTENT)
-=======
-    "rrr": ChatReadRetrieveReadApproach(search_client, AZURE_OPENAI_CHATGPT_DEPLOYMENT, AZURE_OPENAI_CHATGPT_MODEL, AZURE_OPENAI_GPT_DEPLOYMENT, KB_FIELDS_SOURCEPAGE, KB_FIELDS_CONTENT)
->>>>>>> e3dc0871
 }
 
 app = Flask(__name__)
