--- conflicted
+++ resolved
@@ -53,11 +53,6 @@
 };
 
 export type ResponseContext = {
-<<<<<<< HEAD
-    [x: string]: any;
-    graph: any;
-=======
->>>>>>> e54009d1
     graphData: any;
     data_points: string[];
     followup_questions: string[] | null;
