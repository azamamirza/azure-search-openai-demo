import { Stack, Pivot, PivotItem } from "@fluentui/react";
import { useTranslation } from "react-i18next";
import styles from "./AnalysisPanel.module.css";
import { SupportingContent } from "../SupportingContent";
import { ThoughtProcess } from "./ThoughtProcess";
import { MarkdownViewer } from "../MarkdownViewer";
import { GraphVisualization } from "../GraphVisualization";
import { ChatAppResponse } from "../../api";
import { AnalysisPanelTabs } from "./AnalysisPanelTabs";
import { useState, useEffect } from "react";

interface Props {
    className: string;
    activeTab: AnalysisPanelTabs;
    onActiveTabChanged: (tab: AnalysisPanelTabs) => void;
    activeCitation?: string;
    citationHeight: string;
    answer: ChatAppResponse;
}

export const AnalysisPanel = ({ answer, activeTab, activeCitation, citationHeight, className, onActiveTabChanged }: Props) => {
    const { t } = useTranslation();
    const isDisabledGraphTab = !answer.context.graphData;

    return (
        <Pivot
            className={className}
            selectedKey={activeTab}
            onLinkClick={(item) => item && onActiveTabChanged(item.props.itemKey as AnalysisPanelTabs)}
        >
            <PivotItem itemKey={AnalysisPanelTabs.ThoughtProcessTab} headerText={t("headerTexts.thoughtProcess")}> 
                <ThoughtProcess thoughts={answer.context.thoughts ?? []} />
            </PivotItem>

            <PivotItem itemKey={AnalysisPanelTabs.SupportingContentTab} headerText={t("headerTexts.supportingContent")}> 
                <SupportingContent supportingContent={answer.context.data_points} />
            </PivotItem>
<<<<<<< HEAD
            <PivotItem itemKey={AnalysisPanelTabs.CitationTab} headerText={t("headerTexts.citation")} disabled={isDisabledCitationTab}>
                {activeCitation && <MarkdownViewer src={activeCitation} />}
            </PivotItem>
            <PivotItem itemKey={AnalysisPanelTabs.GraphVisualization} headerText={t("Graph")}>
                <GraphVisualization
                    relations={answer.context.data_points || []}
                />
            </PivotItem>

=======
>>>>>>> f0a37b08

            <PivotItem itemKey={AnalysisPanelTabs.GraphVisualization} headerText={t("Graph")} 
                headerButtonProps={isDisabledGraphTab ? { disabled: false, style: { color: 'grey' } } : undefined}>
                <GraphVisualization nodes={answer.context.graphData?.nodes ?? []} edges={answer.context.graphData?.edges ?? []} />
            </PivotItem>
        </Pivot>
    );
};<|MERGE_RESOLUTION|>--- conflicted
+++ resolved
@@ -35,7 +35,6 @@
             <PivotItem itemKey={AnalysisPanelTabs.SupportingContentTab} headerText={t("headerTexts.supportingContent")}> 
                 <SupportingContent supportingContent={answer.context.data_points} />
             </PivotItem>
-<<<<<<< HEAD
             <PivotItem itemKey={AnalysisPanelTabs.CitationTab} headerText={t("headerTexts.citation")} disabled={isDisabledCitationTab}>
                 {activeCitation && <MarkdownViewer src={activeCitation} />}
             </PivotItem>
@@ -45,8 +44,6 @@
                 />
             </PivotItem>
 
-=======
->>>>>>> f0a37b08
 
             <PivotItem itemKey={AnalysisPanelTabs.GraphVisualization} headerText={t("Graph")} 
                 headerButtonProps={isDisabledGraphTab ? { disabled: false, style: { color: 'grey' } } : undefined}>
