@import 'vis-network/styles/vis-network.css';
.graphVisualization {
<<<<<<< HEAD
    height: 100%;
    width: 100%;
    min-height: 400px;
    border: 1px solid #ccc;
    background-color: #f9f9f9;
    padding-top: 10%;
    
  }
  
  .emptyMessage {
    text-align: center;
    padding: 20px;
    color: #777;
    font-style: italic;
  }
  
=======
    height: 500px;
    width: 50%;
    border: 1px solid #ccc;
    border-radius: 12px;
    background: rgb(249, 249, 249);
    box-shadow: 0px 5px 15px rgba(0, 0, 0, 0.2);
    margin-top: 10px;
    margin-bottom: 2%;
}
>>>>>>> e54009d1
<|MERGE_RESOLUTION|>--- conflicted
+++ resolved
@@ -1,6 +1,5 @@
 @import 'vis-network/styles/vis-network.css';
 .graphVisualization {
-<<<<<<< HEAD
     height: 100%;
     width: 100%;
     min-height: 400px;
@@ -16,15 +15,4 @@
     color: #777;
     font-style: italic;
   }
-  
-=======
-    height: 500px;
-    width: 50%;
-    border: 1px solid #ccc;
-    border-radius: 12px;
-    background: rgb(249, 249, 249);
-    box-shadow: 0px 5px 15px rgba(0, 0, 0, 0.2);
-    margin-top: 10px;
-    margin-bottom: 2%;
-}
->>>>>>> e54009d1
+  