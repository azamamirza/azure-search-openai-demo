--- conflicted
+++ resolved
@@ -48,13 +48,9 @@
 
 > **IMPORTANT:** In order to deploy and run this example, you'll need an **Azure subscription with access enabled for the Azure OpenAI service**. You can request access [here](https://aka.ms/oaiapply). You can also visit [here](https://azure.microsoft.com/free/cognitive-search/) to get some free Azure credits to get you started.
 
-<<<<<<< HEAD
 > Your Azure Account must have `Microsoft.Authorization/roleAssignments/write` permissions, such as [User Access Administrator](https://learn.microsoft.com/azure/role-based-access-control/built-in-roles#user-access-administrator) or [Owner](https://learn.microsoft.com/azure/role-based-access-control/built-in-roles#owner).
 
 ## Azure deployment 
-=======
-## Azure deployment
->>>>>>> 376068bc
 
 ### Cost estimation
 
